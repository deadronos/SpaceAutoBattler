import * as THREE from 'three';
import type { GameState, RendererHandles, Ship, Bullet } from '../types/index.js';
import { createEffectsManager } from './effects.js';
import { loadGLTF } from '../core/assetLoader.js';
import { RendererConfig } from '../config/rendererConfig.js';
import { ShipVisualConfig } from '../config/shipVisualConfig.js';
import { RendererEffectsConfig } from '../config/rendererEffectsConfig.js';
import { getSVGLoader, loadSVGAsset } from '../core/svgLoader.js';
import { defaultSVGConfig, getShipSVGUrl } from '../config/svgConfig.js';

export function createThreeRenderer(state: GameState, canvas: HTMLCanvasElement): RendererHandles {
  const renderer = new THREE.WebGLRenderer({ canvas, antialias: true, alpha: true });
  renderer.setPixelRatio(Math.min(window.devicePixelRatio, 2));
  const scene = new THREE.Scene();
  const camera = new THREE.PerspectiveCamera(RendererConfig.camera.fov, 1, RendererConfig.camera.near, RendererConfig.camera.far);

  // Initialize camera controls
  const cameraRotation = { x: -Math.PI/6, y: 0, z: 0 }; // pitch, yaw, roll
  // Make camera distance mutable inside renderer and expose via getter/setter so callers
  // (for example `resetToCinematicView` in main.ts) can update it and the internal
  // camera positioning will pick up the change.
  let _cameraDistance = RendererConfig.camera.cameraZ;
  const cameraTarget = {
    x: state.simConfig.simBounds.width / 2,
    y: state.simConfig.simBounds.height / 2,
    z: state.simConfig.simBounds.depth / 2
  };

  // Set initial camera position using spherical coordinates
  updateCameraPosition();

  function updateCameraPosition() {
  const x = cameraTarget.x + _cameraDistance * Math.cos(cameraRotation.y) * Math.cos(cameraRotation.x);
  const y = cameraTarget.y + _cameraDistance * Math.sin(cameraRotation.x);
  const z = cameraTarget.z + _cameraDistance * Math.sin(cameraRotation.y) * Math.cos(cameraRotation.x);

    camera.position.set(x, y, z);
    camera.lookAt(cameraTarget.x, cameraTarget.y, cameraTarget.z);
  }

  // Procedural Skybox Generation
  function generateStarfieldTexture(width: number, height: number, face: string, seed: number): HTMLCanvasElement {
    const canvas = document.createElement('canvas');
    canvas.width = width;
    canvas.height = height;
    const ctx = canvas.getContext('2d')!;

    // Fill with deep space background
    const gradient = ctx.createRadialGradient(width/2, height/2, 0, width/2, height/2, Math.max(width, height)/2);
    gradient.addColorStop(0, '#000011');
    gradient.addColorStop(0.5, '#000033');
    gradient.addColorStop(1, '#000000');
    ctx.fillStyle = gradient;
    ctx.fillRect(0, 0, width, height);

    // Simple seeded random for consistent generation
    let rng = seed;
    const random = () => {
      rng = (rng * 9301 + 49297) % 233280;
      return rng / 233280;
    };

    // Generate stars based on face
    const starCount = face === 'top' || face === 'bottom' ? RendererEffectsConfig.skybox.starfield.starCounts.top : RendererEffectsConfig.skybox.starfield.starCounts.sides;
    const starColors = ['#ffffff', '#e6e6ff', '#ccccff', '#b3b3ff', '#9999ff'];

    for (let i = 0; i < starCount; i++) {
      const x = random() * width;
      const y = random() * height;

      // Vary star size and brightness
      const size = random() < 0.7 ? 1 : random() < 0.9 ? 2 : 3;
      const brightness = random();

      // Different star patterns for different faces
      let shouldDraw = true;
      if (face === 'top') {
        // Milky Way-like band across top face
        const centerDist = Math.abs(y - height/2) / (height/2);
        shouldDraw = random() < (1 - centerDist * 0.7);
      } else if (face === 'bottom') {
        // Sparse stars on bottom face
        shouldDraw = random() < 0.3;
      } else if (face === 'front' || face === 'back') {
        // Dense star fields on side faces
        shouldDraw = random() < 0.8;
      }

      if (shouldDraw) {
        ctx.fillStyle = starColors[Math.floor(random() * starColors.length)];
        ctx.globalAlpha = 0.3 + brightness * 0.7;

        if (size === 1) {
          ctx.fillRect(x, y, 1, 1);
        } else {
          ctx.beginPath();
          ctx.arc(x, y, size/2, 0, Math.PI * 2);
          ctx.fill();
        }
      }
    }

    // Add some nebula-like structures for visual interest
    if (face === 'front' || face === 'back') {
      ctx.globalAlpha = 0.1;
      for (let i = 0; i < RendererEffectsConfig.skybox.starfield.nebula.count; i++) {
        const nebulaX = random() * width;
        const nebulaY = random() * height;
        const nebulaRadius = RendererEffectsConfig.skybox.starfield.nebula.minRadius + random() * RendererEffectsConfig.skybox.starfield.nebula.maxRadius;

        const nebulaGradient = ctx.createRadialGradient(nebulaX, nebulaY, 0, nebulaX, nebulaY, nebulaRadius);
        nebulaGradient.addColorStop(0, `hsl(${200 + random() * 60}, 30%, 20%)`);
        nebulaGradient.addColorStop(0.5, `hsl(${200 + random() * 60}, 20%, 10%)`);
        nebulaGradient.addColorStop(1, 'transparent');

        ctx.fillStyle = nebulaGradient;
        ctx.beginPath();
        ctx.arc(nebulaX, nebulaY, nebulaRadius, 0, Math.PI * 2);
        ctx.fill();
      }
    }

    return canvas;
  }

  // Animated Skybox System
  let skyboxAnimationTime = 0;
  const skyboxCanvases: HTMLCanvasElement[] = [];
  const skyboxTextures: THREE.CanvasTexture[] = [];

  function createAnimatedSkybox(): THREE.CubeTexture {
    const textureSize = 512; // Smaller for animation performance
    const baseSeed = 12345;

    const faces = ['right', 'left', 'top', 'bottom', 'front', 'back'];

    // Create animated canvases and textures
    faces.forEach((face, index) => {
      const canvas = generateStarfieldTexture(textureSize, textureSize, face, baseSeed + index);
      skyboxCanvases.push(canvas);

      const texture = new THREE.CanvasTexture(canvas);
      texture.wrapS = THREE.ClampToEdgeWrapping;
      texture.wrapT = THREE.ClampToEdgeWrapping;
      texture.minFilter = THREE.LinearFilter;
      texture.magFilter = THREE.LinearFilter;
      skyboxTextures.push(texture);
    });

    const cubeTexture = new THREE.CubeTexture(skyboxCanvases);
    cubeTexture.needsUpdate = true;

    return cubeTexture;
  }

  // Holder for optional sphere skybox so animation updater can access it
  let sphereSkybox: THREE.Mesh | null = null;

  function updateSkyboxAnimation(dt: number) {
    skyboxAnimationTime += dt;

    // Update star twinkling every few frames for performance
    if (Math.floor(skyboxAnimationTime * 10) % RendererEffectsConfig.skybox.starfield.animation.updateFrequency === 0) {
      skyboxTextures.forEach((texture, index) => {
        const canvas = skyboxCanvases[index];
        const ctx = canvas.getContext('2d')!;
        const imageData = ctx.getImageData(0, 0, canvas.width, canvas.height);
        const data = imageData.data;

        // Add subtle twinkling effect to bright stars
        for (let i = 0; i < data.length; i += 4) {
          const r = data[i];
          const g = data[i + 1];
          const b = data[i + 2];

          // Only affect bright pixels (stars)
          if (r > 100 || g > 100 || b > 100) {
            const twinkle = Math.sin(skyboxAnimationTime * RendererEffectsConfig.skybox.starfield.animation.twinkleSpeed + i * 0.001) * 0.3 + 0.7;
            data[i] = Math.max(0, Math.min(255, r * twinkle));
            data[i + 1] = Math.max(0, Math.min(255, g * twinkle));
            data[i + 2] = Math.max(0, Math.min(255, b * twinkle));
          }
        }

        ctx.putImageData(imageData, 0, 0);
        texture.needsUpdate = true;
      });

      // Update sphere skybox texture
      if (sphereSkybox && sphereSkybox.material instanceof THREE.MeshBasicMaterial && skyboxTextures.length > 0) {
        (sphereSkybox.material as THREE.MeshBasicMaterial).map = skyboxTextures[0]; // Use first face for sphere
        sphereSkybox.material.needsUpdate = true;
      }
    }
  }

  // Create animated skybox using sphere approach (more reliable than CubeTexture)
  function createSphereSkybox(): THREE.Mesh {
    const skyboxGeometry = new THREE.SphereGeometry(
      RendererEffectsConfig.skybox.sphere.radius,
      RendererEffectsConfig.skybox.sphere.geometrySegments,
      RendererEffectsConfig.skybox.sphere.geometrySegments
    );
    const skyboxMaterial = new THREE.MeshBasicMaterial({
      map: skyboxTextures[0], // Use first face texture for now
      side: THREE.BackSide // Render inside of sphere
    });
    const skyboxMesh = new THREE.Mesh(skyboxGeometry, skyboxMaterial);
    return skyboxMesh;
  }

  // Create animated skybox and use it as the scene background.
  // This populates `skyboxCanvases` and `skyboxTextures` and returns a CubeTexture.
  try {
    const animatedSkyboxTexture = createAnimatedSkybox();
    scene.background = animatedSkyboxTexture;
    console.log('Using animated cube skybox as scene background');

    // Also create an interior sphere skybox that uses the first generated face texture as a fallback
    // (useful for snapshotting or when CubeTexture sampling is undesirable).
    if (skyboxTextures.length > 0) {
      sphereSkybox = createSphereSkybox();
      // Ensure the sphere uses the generated canvas texture
      if (sphereSkybox.material instanceof THREE.MeshBasicMaterial && skyboxTextures.length > 0) {
        (sphereSkybox.material as THREE.MeshBasicMaterial).map = skyboxTextures[0];
        sphereSkybox.material.needsUpdate = true;
      }
      scene.add(sphereSkybox);
      console.log('Added sphere-based skybox (using generated texture)');
    }
  } catch (e) {
    // Fallback: solid deep blue background if procedural generation fails
    console.warn('Animated skybox generation failed, falling back to solid background', e);
    scene.background = new THREE.Color(0x000011); // Dark blue space color
    sphereSkybox = createSphereSkybox();
    scene.add(sphereSkybox);
  }

  // Force texture update on next frame to ensure it's ready
  // setTimeout(() => {
  //   animatedSkyboxTexture.needsUpdate = true;
  //   skyboxTextures.forEach(texture => {
  //     texture.needsUpdate = true;
  //   });
  //   console.log('Skybox textures updated');
  // }, 100);

  // Add some basic lighting to help with wireframe visibility
  const ambientLight = new THREE.AmbientLight(
    RendererEffectsConfig.lighting.ambient.color,
    RendererEffectsConfig.lighting.ambient.intensity
  );
  scene.add(ambientLight);

  const directionalLight = new THREE.DirectionalLight(
    RendererEffectsConfig.lighting.directional.color,
    RendererEffectsConfig.lighting.directional.intensity
  );
  directionalLight.position.set(
    RendererEffectsConfig.lighting.directional.position.x,
    RendererEffectsConfig.lighting.directional.position.y,
    RendererEffectsConfig.lighting.directional.position.z
  );
  scene.add(directionalLight);

  // World boundaries visualization (wireframe-only box)
  const boxGeom = new THREE.BoxGeometry(state.simConfig.simBounds.width, state.simConfig.simBounds.height, state.simConfig.simBounds.depth);
  // Use edges geometry to display only the boundary lines (no filled interior)
  const edges = new THREE.EdgesGeometry(boxGeom);
  const lineMat = new THREE.LineBasicMaterial({
    color: RendererEffectsConfig.worldBoundaries.color,
    transparent: true,
    opacity: RendererEffectsConfig.worldBoundaries.opacity
  });
  const boxWire = new THREE.LineSegments(edges, lineMat);
  boxWire.position.set(state.simConfig.simBounds.width/2, state.simConfig.simBounds.height/2, state.simConfig.simBounds.depth/2);
  scene.add(boxWire);

  // Containers for ships and bullets
  const shipsGroup = new THREE.Group();
  const bulletsGroup = new THREE.Group();
  const healthBarsGroup = new THREE.Group();
  const shieldEffectsGroup = new THREE.Group();
  scene.add(shipsGroup);
  scene.add(bulletsGroup);
  scene.add(healthBarsGroup);
  scene.add(shieldEffectsGroup);

  const shipMeshes = new Map<number, THREE.Object3D>();
  const bulletMeshes = new Map<number, THREE.Object3D>();
  const healthBarMeshes = new Map<number, THREE.Object3D>();
  const shieldEffectMeshes = new Map<number, THREE.Object3D>();
  // Maintain a short ring buffer of recent hits per ship for hex highlight
  const recentShieldHits = new Map<number, { dir: THREE.Vector3; time: number; strength: number; }[]>();

  function colorForTeam(team: 'red' | 'blue'): number { return team === 'red' ? 0xff5050 : 0x50a0ff; }

  function meshForShip(s: Ship): THREE.Object3D {
    const pool = (state as any).assetPool as Map<string, any> | undefined;
    const svgUrl = getShipSVGUrl(s.class, defaultSVGConfig);

    const createTextured3DShip = (imageBitmap: ImageBitmap) => {
      // Create a texture from ImageBitmap
      const texture = new THREE.Texture(imageBitmap);
      texture.needsUpdate = true;
      texture.generateMipmaps = false;
      texture.minFilter = THREE.LinearFilter;
      texture.magFilter = THREE.LinearFilter;

      // Create materials - textured for main surfaces, team color for others
      const teamColor = s.team === 'red' ? 0xff4444 : 0x4444ff;
      const texturedMaterial = new THREE.MeshBasicMaterial({
        map: texture,
        transparent: true,
        alphaTest: 0.05,
        side: THREE.DoubleSide  // Make planes visible from both front and back
      });
      const teamMaterial = new THREE.MeshBasicMaterial({
        color: teamColor,
        transparent: true,
        opacity: 0.8,
        side: THREE.DoubleSide  // Make team-colored surfaces visible from both sides
      });

      // Create a group to hold the ship parts
      const shipGroup = new THREE.Group();

      const size = (ShipVisualConfig.ships[s.class]?.collisionRadius ?? 16) * 1.8;
      
      // Main body - cylinder with SVG texture on the caps and team color on the sides
      const bodyGeometry = new THREE.CylinderGeometry(size * 0.3, size * 0.4, size * 0.8, 8);
      const bodyMaterials = [
        teamMaterial,     // side
        texturedMaterial, // top cap
        texturedMaterial  // bottom cap
      ];
      const body = new THREE.Mesh(bodyGeometry, bodyMaterials);
      body.rotation.z = Math.PI / 2; // Orient along X-axis (nose direction)
      shipGroup.add(body);

      // Nose cone - pure team color
      const noseGeometry = new THREE.ConeGeometry(size * 0.3, size * 0.5, 8);
      const nose = new THREE.Mesh(noseGeometry, teamMaterial);
      nose.position.x = size * 0.65;
      nose.rotation.z = -Math.PI / 2; // Point along +X
      shipGroup.add(nose);

      // Wings/fins - textured planes on the sides for visibility from multiple angles
      const wingGeometry = new THREE.PlaneGeometry(size * 0.6, size * 0.4);
      
      // Top wing
      const topWing = new THREE.Mesh(wingGeometry, texturedMaterial);
      topWing.position.y = size * 0.25;
      topWing.rotation.x = -Math.PI / 2;
      shipGroup.add(topWing);
      
      // Bottom wing
      const bottomWing = new THREE.Mesh(wingGeometry, texturedMaterial);
      bottomWing.position.y = -size * 0.25;
      bottomWing.rotation.x = Math.PI / 2;
      shipGroup.add(bottomWing);

      // Side panels for better visibility from the sides
      const sidePanelGeometry = new THREE.PlaneGeometry(size * 0.8, size * 0.3);
      
      // Left side panel
      const leftPanel = new THREE.Mesh(sidePanelGeometry, texturedMaterial);
      leftPanel.position.z = size * 0.2;
      leftPanel.rotation.y = Math.PI / 2;
      shipGroup.add(leftPanel);
      
      // Right side panel
      const rightPanel = new THREE.Mesh(sidePanelGeometry, texturedMaterial);
      rightPanel.position.z = -size * 0.2;
      rightPanel.rotation.y = -Math.PI / 2;
      shipGroup.add(rightPanel);

      // Rear panels for visibility from behind
      const rearPanelGeometry = new THREE.PlaneGeometry(size * 0.6, size * 0.6);
      
      // Main rear panel
      const rearPanel = new THREE.Mesh(rearPanelGeometry, texturedMaterial);
      rearPanel.position.x = -size * 0.4; // Behind the main body
      rearPanel.rotation.y = Math.PI; // Face backward
      shipGroup.add(rearPanel);
      
      // Rear fins for additional detail and visibility
      const rearFinGeometry = new THREE.PlaneGeometry(size * 0.3, size * 0.2);
      
      // Top rear fin
      const topRearFin = new THREE.Mesh(rearFinGeometry, texturedMaterial);
      topRearFin.position.set(-size * 0.5, size * 0.15, 0);
      topRearFin.rotation.set(-Math.PI / 3, 0, 0);
      shipGroup.add(topRearFin);
      
      // Bottom rear fin
      const bottomRearFin = new THREE.Mesh(rearFinGeometry, texturedMaterial);
      bottomRearFin.position.set(-size * 0.5, -size * 0.15, 0);
      bottomRearFin.rotation.set(Math.PI / 3, 0, 0);
      shipGroup.add(bottomRearFin);

      // Position the entire ship
      shipGroup.position.set(s.pos.x, s.pos.y, s.pos.z);
      
      return shipGroup;
    };

    // If we already have an asset in pool, build plane from it
    try {
      if (pool && pool.has(svgUrl)) {
        const svgAsset = pool.get(svgUrl);
        if (svgAsset?.imageBitmap) return createTextured3DShip(svgAsset.imageBitmap);
      }
    } catch (e) { /* ignore */ }

    // Fallback placeholder, and kick off async load to replace visual when ready
    const geom = new THREE.ConeGeometry(8, 24, 8);
    const mat = new THREE.MeshPhongMaterial({ color: colorForTeam(s.team), emissive: 0x111122 });
    const placeholder = new THREE.Mesh(geom, mat);
    placeholder.rotation.z = 0; // Will be set correctly in updateTransforms
    placeholder.position.set(s.pos.x, s.pos.y, s.pos.z);

    // Lazy-load SVG and swap geometry/material once available
    (async () => {
      try {
        const teamColor = s.team === 'red' ? defaultSVGConfig.teamColors.red : defaultSVGConfig.teamColors.blue;
        const asset = await loadSVGAsset(svgUrl, {
          width: defaultSVGConfig.defaultRasterSize.width,
          height: defaultSVGConfig.defaultRasterSize.height,
          teamColor: teamColor
        });
        if (pool) pool.set(svgUrl, asset);
        if (asset.imageBitmap && placeholder.parent) {
          const ship3D = createTextured3DShip(asset.imageBitmap);
          ship3D.position.copy(placeholder.position);
          // Note: Don't copy rotation since our 3D ship has its own orientation
          shipsGroup.add(ship3D);
          shipsGroup.remove(placeholder);
          shipMeshes.set(s.id, ship3D);
          console.log(`[threeRenderer] Successfully loaded 3D SVG textured ship for ${s.class}`);
        }
      } catch (err) {
        console.warn(`[threeRenderer] Could not load SVG ${svgUrl}, keeping placeholder:`, err);
        // Keep the placeholder visible - don't remove it
        // The cone shape will remain as the ship representation
      }
    })();

    return placeholder;
  }

  function meshForBullet(b: Bullet): THREE.Object3D {
    const geom = new THREE.SphereGeometry(2.2, 8, 8);
    const mat = new THREE.MeshBasicMaterial({ color: 0xffdd88 });
    const mesh = new THREE.Mesh(geom, mat);
    mesh.position.set(b.pos.x, b.pos.y, b.pos.z);
    return mesh;
  }

  function createHealthBar(ship: Ship): THREE.Object3D {
    const config = RendererConfig.healthBars;
    const barGroup = new THREE.Group();

    // Background bar
    const bgGeom = new THREE.PlaneGeometry(config.width, config.position.height);
    const bgMat = new THREE.MeshBasicMaterial({ color: config.colors.background });
    const bgMesh = new THREE.Mesh(bgGeom, bgMat);
    barGroup.add(bgMesh);

    // Health bar
    const healthGeom = new THREE.PlaneGeometry(config.width - 2, config.position.height - 2);
    const healthMat = new THREE.MeshBasicMaterial({ color: config.colors.health.full });
    const healthMesh = new THREE.Mesh(healthGeom, healthMat);
    barGroup.add(healthMesh);

    // Shield bar (if ship has shield)
    let shieldMesh: THREE.Mesh | null = null;
    if (ship.maxShield > 0) {
      const shieldGeom = new THREE.PlaneGeometry(config.width - 2, config.position.height - 2);
      const shieldMat = new THREE.MeshBasicMaterial({ color: config.colors.shield.full, transparent: true, opacity: 0.8 });
      shieldMesh = new THREE.Mesh(shieldGeom, shieldMat);
      shieldMesh.position.z = 0.1; // slightly in front
      barGroup.add(shieldMesh);
    }

    // Border
    const borderGeom = new THREE.RingGeometry(config.width/2 - config.border.width/2, config.width/2 + config.border.width/2, 8);
    const borderMat = new THREE.MeshBasicMaterial({ color: config.border.color, transparent: true, opacity: 0.5 });
    const borderMesh = new THREE.Mesh(borderGeom, borderMat);
    borderMesh.position.z = 0.2;
    barGroup.add(borderMesh);

    // Store references for updating
    (barGroup as any).healthMesh = healthMesh;
    (barGroup as any).shieldMesh = shieldMesh;
    (barGroup as any).bgMesh = bgMesh;

    return barGroup;
  }

  function updateHealthBar(ship: Ship, barGroup: THREE.Object3D) {
    const config = RendererConfig.healthBars;
    const healthMesh = (barGroup as any).healthMesh as THREE.Mesh;
    const shieldMesh = (barGroup as any).shieldMesh as THREE.Mesh | null;

    // Position the bar above the ship (3D)
    barGroup.position.set(
      ship.pos.x + config.position.offsetX,
      ship.pos.y + config.position.offsetY,
      ship.pos.z + ShipVisualConfig.healthBar.offset.z // Above the ship
    );

    // Update health bar
    const healthPercent = ship.health / ship.maxHealth;
    healthMesh.scale.x = Math.max(0, healthPercent);

    // Color based on health percentage
    let healthColor = config.colors.health.full;
    if (healthPercent < 0.3) {
      healthColor = config.colors.health.critical;
    } else if (healthPercent < 0.7) {
      healthColor = config.colors.health.damaged;
    }
    (healthMesh.material as THREE.MeshBasicMaterial).color.setStyle(healthColor);

    // Update shield bar if present
    if (shieldMesh && ship.maxShield > 0) {
      const shieldPercent = ship.shield / ship.maxShield;
      shieldMesh.scale.x = Math.max(0, shieldPercent);

      // Color based on shield percentage
      const shieldColor = shieldPercent > 0.5 ? config.colors.shield.full : config.colors.shield.damaged;
      (shieldMesh.material as THREE.MeshBasicMaterial).color.setStyle(shieldColor);
    }
  }

  function createShieldEffect(ship: Ship): THREE.Object3D {
    const config = RendererConfig.shield;
    const shieldGroup = new THREE.Group();

    // Spherical shield bubble with rim lighting and directional hit arc
    const geom = new THREE.SphereGeometry( 
      (ShipVisualConfig.ships[ship.class]?.collisionRadius ?? 16) * 1.1,
      24, 24
    );
    const teamColor = new THREE.Color(ship.team === 'red' ? config.colors.red : config.colors.blue);

    const HIT_MAX = Math.max(1, Math.floor(RendererConfig.shield.hexGrid.hitMax));
    const material = new THREE.ShaderMaterial({
      uniforms: {
        uColor: { value: teamColor },
        uTime: { value: 0.0 },
        uOpacity: { value: config.opacity.base },
        // Hex grid params
        uHexDensity: { value: config.hexGrid.density },
        uEdgeWidth: { value: config.hexGrid.edgeWidth },
        // Hit arc (directional)
        uHitDir: { value: new THREE.Vector3(0, 0, 1) },
        uHitStrength: { value: 0.0 },
        // Hex hit highlighting
        uHitCount: { value: 0 },
        uHitDirs: { value: Array.from({ length: HIT_MAX }, () => new THREE.Vector3(0,0,1)) },
        uHitTimes: { value: new Float32Array(HIT_MAX).fill(-1000) },
        uHitStrengths: { value: new Float32Array(HIT_MAX).fill(0) },
        uHitWindow: { value: config.hexGrid.hitWindow },
        uHexSplashRadius: { value: config.hexGrid.splashRadius },
        // Ripple settings
        uRippleAmplitude: { value: config.ripple.amplitude },
        uRippleSpeed: { value: config.ripple.speed },
        uRippleFalloff: { value: config.ripple.falloff },
        // Arc params
        uArcAlignStart: { value: config.arc.alignStart },
        uArcAlignEnd: { value: config.arc.alignEnd },
        uArcAlphaScale: { value: config.arc.alphaScale },
        uArcColorScale: { value: config.arc.colorScale },
        // Damage scaling
        uDamageNormalizeBy: { value: RendererConfig.shield.damage.normalizeBy },
        uDamageMinScale: { value: RendererConfig.shield.damage.minScale },
        uDamageMaxScale: { value: RendererConfig.shield.damage.maxScale },
      },
      vertexShader: `
        varying vec3 vNormal;
        varying vec3 vWorldNormal;
        varying vec3 vViewDir;
        void main() {
          vNormal = normalize(normalMatrix * normal);
          vWorldNormal = normalize(mat3(modelMatrix) * normal);
          vec4 mvPosition = modelViewMatrix * vec4(position, 1.0);
          vViewDir = normalize(mvPosition.xyz);
          gl_Position = projectionMatrix * mvPosition;
        }
      `,
      fragmentShader: `
        uniform vec3 uColor;
        uniform float uTime;
        uniform float uOpacity;
        uniform vec3 uHitDir;
        uniform float uHitStrength;
  uniform float uHexDensity;
        uniform float uEdgeWidth;
        uniform int uHitCount;
  uniform vec3 uHitDirs[${HIT_MAX}];
  uniform float uHitTimes[${HIT_MAX}];
  uniform float uHitStrengths[${HIT_MAX}];
        uniform float uHitWindow;
        uniform float uHexSplashRadius;
        uniform float uRippleAmplitude;
        uniform float uRippleSpeed;
        uniform float uRippleFalloff;
  uniform float uArcAlignStart;
  uniform float uArcAlignEnd;
  uniform float uArcAlphaScale;
  uniform float uArcColorScale;
  uniform float uDamageNormalizeBy;
  uniform float uDamageMinScale;
  uniform float uDamageMaxScale;
        varying vec3 vNormal;
        varying vec3 vWorldNormal;
        varying vec3 vViewDir;

        const float PI = 3.141592653589793;

        // Map a direction vector to spherical UV (lon/lat)
        vec2 dirToUV(vec3 n) {
          n = normalize(n);
          float lon = atan(n.z, n.x); // [-pi,pi]
          float lat = asin(clamp(n.y, -1.0, 1.0)); // [-pi/2,pi/2]
          return vec2((lon + PI) / (2.0*PI), (lat + PI*0.5) / PI);
        }

        // Convert 2D axial coordinates helpers for hex grid
        // From Red Blob Games hex grid guide (cube coordinates)
        vec3 axialToCube(vec2 a){ return vec3(a.x, a.y, -a.x - a.y); }
        vec2 cubeToAxial(vec3 c){ return vec2(c.x, c.y); }
        vec3 cubeRound(vec3 h){
          vec3 rh = round(h);
          vec3 diff = abs(rh - h);
          if (diff.x > diff.y && diff.x > diff.z) rh.x = -rh.y - rh.z;
          else if (diff.y > diff.z) rh.y = -rh.x - rh.z;
          else rh.z = -rh.x - rh.y;
          return rh;
        }
        float axialDistance(vec2 a, vec2 b){
          vec3 ac = axialToCube(a);
          vec3 bc = axialToCube(b);
          return max(abs(ac.x-bc.x), max(abs(ac.y-bc.y), abs(ac.z-bc.z)));
        }
        vec2 hexAxialFromUV(vec2 uv, float density){
          // Scale UV to hex space; density ~ number around equator
          vec2 p = uv * vec2(density, density);
          float q = (sqrt(3.0)/3.0 * p.x - 1.0/3.0 * p.y);
          float r = (2.0/3.0 * p.y);
          vec3 cube = cubeRound(vec3(q, r, -q - r));
          return cubeToAxial(cube);
        }
        // Distance to hex edge for visual grid lines
        float hexEdge(vec2 uv, float density){
          vec2 p = uv * vec2(density, density);
          // Get rounded cell center in axial, then back to local offset
          float q = (sqrt(3.0)/3.0 * p.x - 1.0/3.0 * p.y);
          float r = (2.0/3.0 * p.y);
          vec3 cube = cubeRound(vec3(q, r, -q - r));
          // Convert cube center back to 2D position in p-space
          vec2 center = vec2(
            sqrt(3.0)*(cube.x + 0.5*cube.y),
            1.5*cube.y
          );
          vec2 d = p - center; d = abs(d);
          // Signed distance to regular hex with circumradius=1
          float a = dot(vec2(sqrt(3.0), 1.0), d);
          float edge = a - 1.0;
          return edge;
        }
        void main() {
          // Rim lighting based on view angle
          float rim = pow(1.0 - max(0.0, dot(normalize(vNormal), -normalize(vViewDir))), 2.0);
          float pulse = 0.9 + 0.1 * sin(uTime * 6.28318 * 0.3);
          float alpha = uOpacity * (0.2 + 0.8 * rim) * pulse;

          // Directional hit highlight where normal aligns with hit direction
          float align = max(0.0, dot(normalize(vWorldNormal), normalize(uHitDir)));
          float arc = smoothstep(uArcAlignStart, uArcAlignEnd, align);
          vec3 col = uColor * (0.4 + 0.6 * rim);
          col += uHitStrength * arc * uArcColorScale * vec3(1.0, 0.9, 0.6);
          alpha += uHitStrength * arc * uArcAlphaScale;

          // Hex grid overlay and per-hex highlight
          vec2 uv = dirToUV(vWorldNormal);
          float edge = hexEdge(uv, uHexDensity);
          float gridLine = smoothstep(0.0, uEdgeWidth, max(0.0, -edge)); // brighten near edges
          col += gridLine * (uColor * 0.35 + vec3(0.05));

          // Highlight hex cell that matches any recent hit direction
          vec2 cell = hexAxialFromUV(uv, uHexDensity);
          float hexHighlight = 0.0;
          for (int i = 0; i < ${HIT_MAX}; i++) {
            if (i >= uHitCount) break;
            vec2 hitUv = dirToUV(normalize(uHitDirs[i]));
            vec2 hitCell = hexAxialFromUV(hitUv, uHexDensity);
            // splash within axial distance threshold
            float dist = axialDistance(hitCell, cell);
            if (dist <= uHexSplashRadius + 0.001) {
              float t = max(0.0, uTime - uHitTimes[i]);
              float s = clamp(1.0 - t / uHitWindow, 0.0, 1.0);
              // damage-scaled
              s *= clamp(uHitStrengths[i] / uDamageNormalizeBy, uDamageMinScale, uDamageMaxScale);
              // radial ripple falloff across neighbors
              s *= exp(-uRippleFalloff * dist);
              hexHighlight = max(hexHighlight, s);
            }
          }
          // Add ripple pattern expanding from impact
          float ripple = 0.0;
          for (int i = 0; i < ${HIT_MAX}; i++) {
            if (i >= uHitCount) break;
            float t = max(0.0, uTime - uHitTimes[i]);
            float w = clamp(1.0 - t / uHitWindow, 0.0, 1.0);
            // distance on sphere between this normal and impact dir
            float ang = acos(clamp(dot(normalize(vWorldNormal), normalize(uHitDirs[i])), -1.0, 1.0));
            float wave = sin(ang * 20.0 - t * uRippleSpeed * 6.28318);
            wave = max(0.0, wave) * w * uRippleAmplitude;
            ripple = max(ripple, wave);
          }
          col += hexHighlight * vec3(1.2, 1.0, 0.7) + ripple * vec3(0.6, 0.7, 1.0);
          alpha += hexHighlight * 0.5 + ripple * 0.3;

          gl_FragColor = vec4(col, clamp(alpha, 0.0, 1.0));
        }
      `,
      transparent: true,
      depthWrite: false,
      blending: THREE.AdditiveBlending,
      side: THREE.DoubleSide,
    });

    const shieldMesh = new THREE.Mesh(geom, material);
    shieldGroup.add(shieldMesh);

    (shieldGroup as any).shieldMesh = shieldMesh;
    (shieldGroup as any).pulsePhase = Math.random() * Math.PI * 2;
    return shieldGroup;
  }

  function updateShieldEffect(ship: Ship, shieldGroup: THREE.Object3D, currentTime: number) {
    const config = RendererConfig.shield;
    const shieldMesh = (shieldGroup as any).shieldMesh as THREE.Mesh;
    const mat = shieldMesh.material as THREE.ShaderMaterial;

    // Position the shield around the ship (3D)
    shieldGroup.position.set(ship.pos.x, ship.pos.y, ship.pos.z);

    // Scale based on ship class
    const scale = (ShipVisualConfig.shield.scaleMultipliers[ship.class] ?? 1.0) * config.animation.scaleMultiplier;
    shieldGroup.scale.setScalar(scale);

    // Update uniforms
    mat.uniforms.uTime.value = currentTime;
    const shieldPercent = ship.maxShield > 0 ? ship.shield / ship.maxShield : 0;
    mat.uniforms.uOpacity.value = config.opacity.base * shieldPercent + config.opacity.min * (1 - shieldPercent);

  const lastHitTime = ship.lastShieldHitTime || 0;
  const hitWindow = RendererConfig.shield.hexGrid.hitWindow; // seconds
    let timeDecay = 0.0;
    if (currentTime - lastHitTime < hitWindow) {
      timeDecay = 1.0 - (currentTime - lastHitTime) / hitWindow;
      // Push into recent hits buffer for hex highlighting (avoid duplicates per hit)
      const list = recentShieldHits.get(ship.id) ?? [];
      const d = ship.lastShieldHitDir || { x: 0, y: 0, z: 1 };
      const dmg = Math.max(0, ship.lastShieldHitStrength ?? 0);
      // Only push once per unique hit time
      if (list.length === 0 || Math.abs(list[list.length - 1].time - lastHitTime) > 1e-3) {
        list.push({ dir: new THREE.Vector3(d.x, d.y, d.z), time: lastHitTime, strength: dmg });
      }
      // Keep only the most recent few and drop stale ones
      const HIT_MAX = Math.max(1, Math.floor(RendererConfig.shield.hexGrid.hitMax));
      while (list.length > HIT_MAX) list.shift();
      const pruned = list.filter(h => currentTime - h.time <= hitWindow);
      recentShieldHits.set(ship.id, pruned);
    }
    // Scale directional arc by damage as well
    const dmgNorm = RendererConfig.shield.damage.normalizeBy;
    const dmgMin = RendererConfig.shield.damage.minScale;
    const dmgMax = RendererConfig.shield.damage.maxScale;
    const dmgScale = Math.min(dmgMax, Math.max(0.0, (ship.lastShieldHitStrength ?? 0) / dmgNorm));
    const dmgScaleClamped = Math.max(dmgMin, dmgScale);
    mat.uniforms.uHitStrength.value = timeDecay * dmgScaleClamped;
    const dir = ship.lastShieldHitDir || { x: 0, y: 0, z: 1 };
    (mat.uniforms.uHitDir.value as THREE.Vector3).set(dir.x, dir.y, dir.z).normalize();

    // Update array uniforms for hex highlights
  const list = recentShieldHits.get(ship.id) ?? [];
  const HIT_MAX = Math.max(1, Math.floor(RendererConfig.shield.hexGrid.hitMax));
    const maxN = Math.min(HIT_MAX, list.length);
    mat.uniforms.uHitCount.value = maxN;
    const uDirs = (mat.uniforms.uHitDirs.value as THREE.Vector3[]);
    const uTimes = (mat.uniforms.uHitTimes.value as Float32Array);
    const uStrengths = (mat.uniforms.uHitStrengths.value as Float32Array);
    for (let i = 0; i < HIT_MAX; i++) {
      if (i < maxN) {
        uDirs[i].copy(list[i].dir).normalize();
        uTimes[i] = list[i].time;
        uStrengths[i] = list[i].strength;
      } else {
        uDirs[i].set(0, 0, 1);
        uTimes[i] = -1000;
        uStrengths[i] = 0;
      }
    }
  }

  function syncEntities() {
    // Ships
    for (const s of state.ships) {
      if (!shipMeshes.has(s.id)) {
        const m = meshForShip(s);
        shipMeshes.set(s.id, m); shipsGroup.add(m);
      }
      // Health bars
      if (RendererConfig.visual.enableHealthBars && !healthBarMeshes.has(s.id)) {
        const bar = createHealthBar(s);
        healthBarMeshes.set(s.id, bar); healthBarsGroup.add(bar);
      }
      // Shield effects
      if (RendererConfig.visual.enableShieldEffects && s.maxShield > 0 && !shieldEffectMeshes.has(s.id)) {
        const shield = createShieldEffect(s);
        shieldEffectMeshes.set(s.id, shield); shieldEffectsGroup.add(shield);
      }
    }
    for (const [id, m] of shipMeshes) {
      if (!state.ships.find(s => s.id === id)) {
        shipsGroup.remove(m); shipMeshes.delete(id);
        // Also remove health bar
        const bar = healthBarMeshes.get(id);
        if (bar) { healthBarsGroup.remove(bar); healthBarMeshes.delete(id); }
        // Also remove shield effect
        const shield = shieldEffectMeshes.get(id);
        if (shield) { shieldEffectsGroup.remove(shield); shieldEffectMeshes.delete(id); }
      }
    }
    // Remove health bars for ships that no longer exist
    for (const [id, bar] of healthBarMeshes) {
      if (!state.ships.find(s => s.id === id)) {
        healthBarsGroup.remove(bar); healthBarMeshes.delete(id);
      }
    }
    // Remove shield effects for ships that no longer exist or have no shield
    for (const [id, shield] of shieldEffectMeshes) {
      const ship = state.ships.find(s => s.id === id);
      if (!ship || ship.maxShield <= 0) {
        shieldEffectsGroup.remove(shield); shieldEffectMeshes.delete(id);
      }
    }

    // Bullets
    for (const b of state.bullets) {
      if (!bulletMeshes.has(b.id)) {
        const m = meshForBullet(b);
        bulletMeshes.set(b.id, m); bulletsGroup.add(m);
      }
    }
    for (const [id, m] of bulletMeshes) {
      if (!state.bullets.find(b => b.id === id)) { bulletsGroup.remove(m); bulletMeshes.delete(id); }
    }
  }

  function updateTransforms() {
    const currentTime = performance.now() / 1000; // Convert to seconds
    for (const s of state.ships) {
      const m = shipMeshes.get(s.id)!;
      if (!m) continue;
      m.position.set(s.pos.x, s.pos.y, s.pos.z);
<<<<<<< HEAD
      // Set 3D rotation using ship's orientation
      // Ships are modeled pointing along +X axis, so we need to adjust
      // Order: first yaw (Y-axis), then pitch (X-axis), then roll (Z-axis)
      m.rotation.set(s.orientation.pitch, s.orientation.yaw - Math.PI/2, s.orientation.roll);
      
=======
      m.rotation.z = s.dir; // Align ship nose with movement direction
>>>>>>> a510983d
      const scale = ShipVisualConfig.ships[s.class]?.scale ?? 1.0;
      m.scale.setScalar(scale);

      // Update health bar
      if (RendererConfig.visual.enableHealthBars) {
        const bar = healthBarMeshes.get(s.id);
        if (bar) {
          updateHealthBar(s, bar);
        }
      }

      // Update shield effect
      if (RendererConfig.visual.enableShieldEffects && s.maxShield > 0) {
        const shield = shieldEffectMeshes.get(s.id);
        if (shield) {
          updateShieldEffect(s, shield, currentTime);
        }
      }
    }
    for (const b of state.bullets) {
      const m = bulletMeshes.get(b.id)!; if (!m) continue;
      m.position.set(b.pos.x, b.pos.y, b.pos.z);
    }
  }

  function resize() {
    const dpr = Math.min(window.devicePixelRatio, 2);
    const w = window.innerWidth;
    const h = window.innerHeight;

    // Prevent division by zero or very small dimensions
    if (w <= 0 || h <= 0) return;

    // Set canvas drawing buffer to the logical viewport size (unscaled by DPR).
    // Some test environments use a mock renderer that doesn't actually resize the
    // drawing buffer, so set these directly to keep behavior consistent in tests.
    try {
      canvas.width = w;
      canvas.height = h;
    } catch (e) { /* ignore if canvas isn't writable in test env */ }

    // If available, also set the CSS size so the element visually matches the
    // layout; some browsers scale canvas using CSS which can affect the
    // projection if CSS size doesn't match the drawing buffer.
    if ((canvas as any).style) {
      (canvas as any).style.width = `${w}px`;
      (canvas as any).style.height = `${h}px`;
    }

    renderer.setPixelRatio(dpr);
    // Pass `false` for updateStyle because we already set canvas.style above.
    renderer.setSize(w, h, false);

    // Camera projection must use the CSS aspect (width/height) so it matches
    // the visible canvas size regardless of devicePixelRatio.
    camera.aspect = w / h;
    camera.updateProjectionMatrix();

    // Update camera position using spherical coordinates
    updateCameraPosition();

    try { effectsManager?.resize(w, h); } catch (e) { /* ignore */ }
  }

  // Create effects manager (postprocessing) lazily
  let effectsManager: import('./effects.js').EffectsManager | null = null;
  try { effectsManager = createEffectsManager(renderer as any, scene as any, camera as any); } catch (e) { effectsManager = null; }

  function render(_dt: number) {
    // Update camera position based on current rotation, distance, and target
    updateCameraPosition();
    syncEntities();
    updateTransforms();

    // Update animated skybox
    updateSkyboxAnimation(_dt);

    // Prefer postprocessing composer when available
    if (effectsManager && effectsManager.initDone) {
      try { effectsManager.render(_dt); return; } catch (e) { /* fallback */ }
    }
    renderer.render(scene, camera);
  }

  window.addEventListener('resize', resize);
  resize();

  return {
    initDone: true,
    resize,
    render,
    dispose: () => {
      window.removeEventListener('resize', resize);
      try { effectsManager?.dispose(); } catch (e) { /* ignore */ }
      renderer.dispose();
      shipMeshes.clear();
      bulletMeshes.clear();
      healthBarMeshes.clear();
      shieldEffectMeshes.clear();
    },
    cameraRotation,
    // Expose camera distance as getter/setter so external callers can adjust it.
    get cameraDistance() { return _cameraDistance; },
    set cameraDistance(v: number) { _cameraDistance = v; updateCameraPosition(); },
    cameraTarget,
  };
}<|MERGE_RESOLUTION|>--- conflicted
+++ resolved
@@ -147,6 +147,7 @@
       skyboxTextures.push(texture);
     });
 
+    const cubeTexture = new THREE.CubeTexture(skyboxCanvases);
     const cubeTexture = new THREE.CubeTexture(skyboxCanvases);
     cubeTexture.needsUpdate = true;
 
@@ -301,12 +302,17 @@
 
     const createTextured3DShip = (imageBitmap: ImageBitmap) => {
       // Create a texture from ImageBitmap
+    const createTextured3DShip = (imageBitmap: ImageBitmap) => {
+      // Create a texture from ImageBitmap
       const texture = new THREE.Texture(imageBitmap);
       texture.needsUpdate = true;
       texture.generateMipmaps = false;
       texture.minFilter = THREE.LinearFilter;
       texture.magFilter = THREE.LinearFilter;
 
+      // Create materials - textured for main surfaces, team color for others
+      const teamColor = s.team === 'red' ? 0xff4444 : 0x4444ff;
+      const texturedMaterial = new THREE.MeshBasicMaterial({
       // Create materials - textured for main surfaces, team color for others
       const teamColor = s.team === 'red' ? 0xff4444 : 0x4444ff;
       const texturedMaterial = new THREE.MeshBasicMaterial({
@@ -324,6 +330,18 @@
 
       // Create a group to hold the ship parts
       const shipGroup = new THREE.Group();
+        alphaTest: 0.05,
+        side: THREE.DoubleSide  // Make planes visible from both front and back
+      });
+      const teamMaterial = new THREE.MeshBasicMaterial({
+        color: teamColor,
+        transparent: true,
+        opacity: 0.8,
+        side: THREE.DoubleSide  // Make team-colored surfaces visible from both sides
+      });
+
+      // Create a group to hold the ship parts
+      const shipGroup = new THREE.Group();
 
       const size = (ShipVisualConfig.ships[s.class]?.collisionRadius ?? 16) * 1.8;
       
@@ -403,6 +421,84 @@
       shipGroup.position.set(s.pos.x, s.pos.y, s.pos.z);
       
       return shipGroup;
+      const size = (ShipVisualConfig.ships[s.class]?.collisionRadius ?? 16) * 1.8;
+      
+      // Main body - cylinder with SVG texture on the caps and team color on the sides
+      const bodyGeometry = new THREE.CylinderGeometry(size * 0.3, size * 0.4, size * 0.8, 8);
+      const bodyMaterials = [
+        teamMaterial,     // side
+        texturedMaterial, // top cap
+        texturedMaterial  // bottom cap
+      ];
+      const body = new THREE.Mesh(bodyGeometry, bodyMaterials);
+      body.rotation.z = Math.PI / 2; // Orient along X-axis (nose direction)
+      shipGroup.add(body);
+
+      // Nose cone - pure team color
+      const noseGeometry = new THREE.ConeGeometry(size * 0.3, size * 0.5, 8);
+      const nose = new THREE.Mesh(noseGeometry, teamMaterial);
+      nose.position.x = size * 0.65;
+      nose.rotation.z = -Math.PI / 2; // Point along +X
+      shipGroup.add(nose);
+
+      // Wings/fins - textured planes on the sides for visibility from multiple angles
+      const wingGeometry = new THREE.PlaneGeometry(size * 0.6, size * 0.4);
+      
+      // Top wing
+      const topWing = new THREE.Mesh(wingGeometry, texturedMaterial);
+      topWing.position.y = size * 0.25;
+      topWing.rotation.x = -Math.PI / 2;
+      shipGroup.add(topWing);
+      
+      // Bottom wing
+      const bottomWing = new THREE.Mesh(wingGeometry, texturedMaterial);
+      bottomWing.position.y = -size * 0.25;
+      bottomWing.rotation.x = Math.PI / 2;
+      shipGroup.add(bottomWing);
+
+      // Side panels for better visibility from the sides
+      const sidePanelGeometry = new THREE.PlaneGeometry(size * 0.8, size * 0.3);
+      
+      // Left side panel
+      const leftPanel = new THREE.Mesh(sidePanelGeometry, texturedMaterial);
+      leftPanel.position.z = size * 0.2;
+      leftPanel.rotation.y = Math.PI / 2;
+      shipGroup.add(leftPanel);
+      
+      // Right side panel
+      const rightPanel = new THREE.Mesh(sidePanelGeometry, texturedMaterial);
+      rightPanel.position.z = -size * 0.2;
+      rightPanel.rotation.y = -Math.PI / 2;
+      shipGroup.add(rightPanel);
+
+      // Rear panels for visibility from behind
+      const rearPanelGeometry = new THREE.PlaneGeometry(size * 0.6, size * 0.6);
+      
+      // Main rear panel
+      const rearPanel = new THREE.Mesh(rearPanelGeometry, texturedMaterial);
+      rearPanel.position.x = -size * 0.4; // Behind the main body
+      rearPanel.rotation.y = Math.PI; // Face backward
+      shipGroup.add(rearPanel);
+      
+      // Rear fins for additional detail and visibility
+      const rearFinGeometry = new THREE.PlaneGeometry(size * 0.3, size * 0.2);
+      
+      // Top rear fin
+      const topRearFin = new THREE.Mesh(rearFinGeometry, texturedMaterial);
+      topRearFin.position.set(-size * 0.5, size * 0.15, 0);
+      topRearFin.rotation.set(-Math.PI / 3, 0, 0);
+      shipGroup.add(topRearFin);
+      
+      // Bottom rear fin
+      const bottomRearFin = new THREE.Mesh(rearFinGeometry, texturedMaterial);
+      bottomRearFin.position.set(-size * 0.5, -size * 0.15, 0);
+      bottomRearFin.rotation.set(Math.PI / 3, 0, 0);
+      shipGroup.add(bottomRearFin);
+
+      // Position the entire ship
+      shipGroup.position.set(s.pos.x, s.pos.y, s.pos.z);
+      
+      return shipGroup;
     };
 
     // If we already have an asset in pool, build plane from it
@@ -410,6 +506,7 @@
       if (pool && pool.has(svgUrl)) {
         const svgAsset = pool.get(svgUrl);
         if (svgAsset?.imageBitmap) return createTextured3DShip(svgAsset.imageBitmap);
+        if (svgAsset?.imageBitmap) return createTextured3DShip(svgAsset.imageBitmap);
       }
     } catch (e) { /* ignore */ }
 
@@ -418,15 +515,18 @@
     const mat = new THREE.MeshPhongMaterial({ color: colorForTeam(s.team), emissive: 0x111122 });
     const placeholder = new THREE.Mesh(geom, mat);
     placeholder.rotation.z = 0; // Will be set correctly in updateTransforms
+    placeholder.rotation.z = 0; // Will be set correctly in updateTransforms
     placeholder.position.set(s.pos.x, s.pos.y, s.pos.z);
 
     // Lazy-load SVG and swap geometry/material once available
     (async () => {
       try {
         const teamColor = s.team === 'red' ? defaultSVGConfig.teamColors.red : defaultSVGConfig.teamColors.blue;
+        const teamColor = s.team === 'red' ? defaultSVGConfig.teamColors.red : defaultSVGConfig.teamColors.blue;
         const asset = await loadSVGAsset(svgUrl, {
           width: defaultSVGConfig.defaultRasterSize.width,
           height: defaultSVGConfig.defaultRasterSize.height,
+          teamColor: teamColor
           teamColor: teamColor
         });
         if (pool) pool.set(svgUrl, asset);
@@ -435,11 +535,20 @@
           ship3D.position.copy(placeholder.position);
           // Note: Don't copy rotation since our 3D ship has its own orientation
           shipsGroup.add(ship3D);
+          const ship3D = createTextured3DShip(asset.imageBitmap);
+          ship3D.position.copy(placeholder.position);
+          // Note: Don't copy rotation since our 3D ship has its own orientation
+          shipsGroup.add(ship3D);
           shipsGroup.remove(placeholder);
           shipMeshes.set(s.id, ship3D);
           console.log(`[threeRenderer] Successfully loaded 3D SVG textured ship for ${s.class}`);
+          shipMeshes.set(s.id, ship3D);
+          console.log(`[threeRenderer] Successfully loaded 3D SVG textured ship for ${s.class}`);
         }
       } catch (err) {
+        console.warn(`[threeRenderer] Could not load SVG ${svgUrl}, keeping placeholder:`, err);
+        // Keep the placeholder visible - don't remove it
+        // The cone shape will remain as the ship representation
         console.warn(`[threeRenderer] Could not load SVG ${svgUrl}, keeping placeholder:`, err);
         // Keep the placeholder visible - don't remove it
         // The cone shape will remain as the ship representation
@@ -869,15 +978,11 @@
       const m = shipMeshes.get(s.id)!;
       if (!m) continue;
       m.position.set(s.pos.x, s.pos.y, s.pos.z);
-<<<<<<< HEAD
       // Set 3D rotation using ship's orientation
       // Ships are modeled pointing along +X axis, so we need to adjust
       // Order: first yaw (Y-axis), then pitch (X-axis), then roll (Z-axis)
       m.rotation.set(s.orientation.pitch, s.orientation.yaw - Math.PI/2, s.orientation.roll);
       
-=======
-      m.rotation.z = s.dir; // Align ship nose with movement direction
->>>>>>> a510983d
       const scale = ShipVisualConfig.ships[s.class]?.scale ?? 1.0;
       m.scale.setScalar(scale);
 
