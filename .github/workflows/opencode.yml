--- conflicted
+++ resolved
@@ -22,13 +22,8 @@
       - name: Run opencode
         uses: sst/opencode/github@latest
         env:
-           BRANCH_NAME: ${{ github.head_ref || github.ref_name }} 
+          BRANCH_NAME: ${{ github.head_ref || github.ref_name }} 
           GITHUB_TOKEN: ${{ secrets.GITHUB_TOKEN }}
         with:
-<<<<<<< HEAD
           model: github-copilot/gpt-4.1
-          
-=======
-          $BRANCH_NAME
-          model: github-copilot/gpt-4.1
->>>>>>> ed9b121a
+          